import gymnasium as gym
from gymnasium.envs.toy_text.frozen_lake import generate_random_map
from gymnasium import Wrapper
import numpy as np
from collections import defaultdict
from dataclasses import dataclass

class RewardShapingWrapper(Wrapper):
    """
    Wrapper für FrozenLake mit Coin-Pickup:
    - Coin (C): +coin_reward und das Tile wird zu b'S' (einmalig)
    - Loch (H): -10
    - Goal (G): +10
    - normaler Schritt: -0.01
    - Wand (kein Positionswechsel): -1
    """
    def __init__(self, env):
        super().__init__(env)

    def step(self, action):
        # aktuellen Basiszustand sichern (falls vorhanden)
        prev_s = getattr(self.env.unwrapped, "s", None)

        s_next, _, terminated, truncated, info = self.env.step(action)

        # Beschreibung und Spaltenanzahl vom Basis-Env
        desc = self.env.unwrapped.desc
        ncol = self.env.unwrapped.ncol
        r_new = -0.01  # default Schrittstrafe

        # Zustandskoordinaten des neuen Zustands
        row, col = divmod(int(s_next), ncol)
        cell = desc[row, col]

        if cell == b'H':
            r_new = -10.0
        elif cell == b'G':
            r_new = 10.0
        elif cell == b'C':
            # Coin aufsammeln: Reward geben und Tile permanent in ein normales Start/Feld umwandeln
            r_new = 1.0
            # setze das Tile so, dass Coin nicht erneut eingesammelt wird
            # (desc ist numpy array dtype='c', Zuweisung als bytes)
            self.env.unwrapped.desc[row, col] = b'S'
        else:
            # Wand: kein Positionswechsel gegenüber prev_s
            if prev_s is not None and int(s_next) == int(prev_s):
                r_new = -1.0

        return int(s_next), r_new, terminated, truncated, info

<<<<<<< HEAD
def make_env(is_slippery: bool = False, map_size: int = 5, proba_frozen: float = 0.9, proba_coin=0.0, seed: int = 0):
=======
def make_env(is_slippery: bool = False, map_size: int = 5, proba_frozen: float = 0.9, seed: int = 0, render_mode=None):
>>>>>>> e966fa96
    """Hilfsfunktion: erzeugt FrozenLake und wickelt ihn mit RewardShapingWrapper."""
    base_env = gym.make(
        "FrozenLake-v1",
        is_slippery=is_slippery,
<<<<<<< HEAD
        render_mode=None,
        desc=generate_random_map(size=map_size, p=proba_frozen, proba_coin=proba_coin, seed=seed),
=======
        render_mode=render_mode,
        desc=generate_random_map(size=map_size, p=proba_frozen, seed=seed),
>>>>>>> e966fa96
    )
    return RewardShapingWrapper(base_env)

def generate_random_episode(env, max_steps: int = 1000, render: bool = False):
    """
    Erzeuge eine zufällige Episode.
    - env: Gym-Umgebung (ggf. mit Wrapper)
    - max_steps: abs. Obergrenze, um Endlosschleifen zu vermeiden
    - render: wenn True, wird nach jedem Schritt versucht zu rendern
    Rückgabe: Liste von Tuples (state:int, action:int, reward:float)
    """
    s, _ = env.reset()
    traj = []
    done = False
    steps = 0

    while not done and steps < max_steps:
        a = env.action_space.sample()
        s_next, r, term, trunc, _ = env.step(a)

        traj.append((int(s), int(a), float(r)))

        s = s_next
        done = term or trunc
        steps += 1

        if render:
            try:
                env.render()
            except Exception:
                pass

    return traj

def shaped_reward(prev_s, s_next, desc, ncol):
    row, col = divmod(int(s_next), ncol)
    cell = desc[row, col]
    if cell == b'H':  # Loch
        return -10.0
    if cell == b'G':  # Goal
        return 10.0
    if cell == b'C':  # Coin
        return 1
    # Wand?
    return -1.0 if int(s_next) == int(prev_s) else -0.01

def generate_greedy_episode(env, V, epsilon=0.1, gamma=0.9, max_steps=1000):
    s, _ = env.reset()
    traj, done, steps = [], False, 0

    P = env.unwrapped.P
    desc = env.unwrapped.desc
    ncol = env.unwrapped.ncol

    while not done and steps < max_steps:
        if np.random.rand() < epsilon:
            a = int(env.action_space.sample())
        else:
            q_vals = []
            for a_cand in range(env.action_space.n):
                q = 0.0
                for prob, s_next, _, done_flag in P[int(s)][a_cand]:
                    r = shaped_reward(int(s), int(s_next), desc, ncol)
                    v_next = 0.0 if done_flag else gamma * V.get(int(s_next), 0.0)
                    q += prob * (r + v_next)
                q_vals.append(q)
            # tie-break verhindern
            a = int(np.argmax(q_vals) if len(set(q_vals))>1 else np.random.randint(env.action_space.n))

        s_next, r, term, trunc, _ = env.step(a)  # echter Schritt
        traj.append((int(s), int(a), float(r)))
        s = s_next
        done = bool(term or trunc)
        steps += 1
    return traj


def run_mc_experiment(
    env,
    episodes: int = 1000,
    alpha: float = 0.0,
    gamma: float = 0.9,
    epsilon: float = 0.1,
    epsilon_decay: float = 0.995,
    first_visit: bool = True,
    greedy: bool = False,
    max_steps: int = 1000,
):
    """
    Monte‑Carlo Experiment:
    - env: Gym FrozenLake (ggf. mit Wrapper)
    - episodes: Anzahl Episoden
    - alpha: konstante Lernrate (wenn 0 -> sample average wird benutzt)
    - gamma: Discount
    - epsilon: Startepsilon für epsilon-greedy
    - epsilon_decay: Faktor, mit dem epsilon nach jeder Episode multipliziert wird
    - first_visit: wenn True, nur erstes Auftreten eines Zustands in Episode updaten
    - greedy: wenn True, benutzt generate_greedy_episode_fixed, sonst generate_random_episode
    - max_steps: Sicherheitslimit pro Episode (weitergeleitet an greedy/random falls nötig)
    Rückgabe: (V, N)
    """
    V = defaultdict(float)
    N = defaultdict(int)

    # Wähle Episode-Generator
    episode_generator = generate_greedy_episode if greedy else generate_random_episode

    episode_returns = []
    episode_lengths = []

    for ep in range(episodes):
        # Erzeuge Episode
        if greedy:
            traj = episode_generator(env, V, epsilon=epsilon, max_steps=max_steps)
        else:
            traj = episode_generator(env)

        states = [s for s, _, _ in traj]
        rewards = [r for _, _, r in traj]

        G = 0.0
        seen = set()
        # Rückwärts Durchlauf zum Berechnen von Returns
        for t in range(len(traj) - 1, -1, -1):
            G = gamma * G + rewards[t]
            s = states[t]
            if first_visit and (s in seen):
                continue
            seen.add(s)

            # Zähle Besuch für Statistik
            N[s] += 1

            # Update: konstante Lernrate alpha oder sample-average
            if alpha and alpha > 0.0:
                V[s] += alpha * (G - V[s])
            else:
                # inkrementeller Mittelwert
                V[s] += (G - V[s]) / N[s]

        # Statistik sammeln
        episode_returns.append(sum(rewards))
        episode_lengths.append(len(traj))

        # Epsilon decays nach Episode
        epsilon *= epsilon_decay

        # Optionale Fortschrittsausgabe kurz (alle 100 Episoden)
        if (ep + 1) % 100 == 0 or (ep + 1) == episodes:
            avg_ret = float(np.mean(episode_returns[-100:])) if len(episode_returns) >= 1 else 0.0
            avg_len = float(np.mean(episode_lengths[-100:])) if len(episode_lengths) >= 1 else 0.0
            print(f"Episode {ep+1}/{episodes} — letzte Return: {episode_returns[-1]:.3f}, Länge: {episode_lengths[-1]} — avg(last100) return: {avg_ret:.3f}, len: {avg_len:.2f}")

    env.close()
    return V, N, episode_returns, episode_lengths

@dataclass
class QLParams:
    episodes: int = 20000
    max_steps: int = 200
    alpha: float = 0.1            # learning rate
    gamma: float = 0.99           # discount
    epsilon_start: float = 1.0    # epsilon-greedy start
    epsilon_min: float = 0.05
    epsilon_decay: float = 0.999  # per-episode multiplicative decay
    seed: int | None = 42         # for reproducibility
    savefig_folder: str | None = "figures"

def _epsilon_greedy_action(qtable: np.ndarray, state: int, epsilon: float, n_actions: int, rng: np.random.Generator) -> int:
    """
    Pick action ε-greedily from Q[state].
    With probability ε, pick random action.
    Otherwise pick argmax_a Q[state,a].
    Returns action index.
    """
    if rng.random() < epsilon:
        return rng.integers(0, n_actions)
    return int(np.argmax(qtable[state]))

def q_learning(env, params: QLParams):
    """
    Vanilla tabular Q-Learning on environment.
    Returns:
        qtable: (n_states, n_actions)
        rewards_per_episode: list[float]
        lengths_per_episode: list[int]
    """
    # Reproducibility
    rng = np.random.default_rng(params.seed)

    # Gymnasium reset signature
    obs, info = env.reset(seed=params.seed)
    n_states = env.observation_space.n
    n_actions = env.action_space.n

    qtable = np.zeros((n_states, n_actions), dtype=np.float32)
    rewards_per_episode = []
    lengths_per_episode = []

    epsilon = params.epsilon_start

    for ep in range(params.episodes):
        state, _ = env.reset(seed=params.seed + ep if params.seed is not None else None)

        total_reward = 0.0
        steps = 0

        for t in range(params.max_steps):
            a = _epsilon_greedy_action(qtable, state, epsilon, n_actions, rng)
            next_state, reward, terminated, truncated, _ = env.step(a)
            done = terminated or truncated

            # Q-learning target: r + gamma * max_a' Q(s', a')
            best_next = 0.0 if done else np.max(qtable[next_state])
            td_target = reward + params.gamma * best_next
            td_error  = td_target - qtable[state, a]
            qtable[state, a] += params.alpha * td_error

            total_reward += reward
            steps += 1
            state = next_state

            if done:
                break

        rewards_per_episode.append(total_reward)
        lengths_per_episode.append(steps)

        # ε decay (keep at least epsilon_min)
        epsilon = max(params.epsilon_min, epsilon * params.epsilon_decay)

    return qtable, rewards_per_episode, lengths_per_episode

def q_to_v(qtable: np.ndarray) -> np.ndarray:
    """V(s) = max_a Q(s,a)."""
    return np.max(qtable, axis=1)

def greedy_policy_from_q(qtable: np.ndarray) -> np.ndarray:
    """π(s) = argmax_a Q(s,a)."""
    return np.argmax(qtable, axis=1).astype(int)

def evaluate_policy(env, policy: np.ndarray, episodes: int = 100, max_steps: int = 200, seed: int | None = 123):
    """
    Roll out a deterministic policy for reporting only (no learning).
    Returns average reward and average trajectory length.
    """
    rng = np.random.default_rng(seed)
    rewards, lengths = [], []
    for ep in range(episodes):
        state, _ = env.reset(seed=(seed + ep) if seed is not None else None)
        total, steps = 0.0, 0
        for t in range(max_steps):
            a = int(policy[state])
            next_state, reward, terminated, truncated, _ = env.step(a)
            total += reward
            steps += 1
            state = next_state
            if terminated or truncated:
                break
        rewards.append(total)
        lengths.append(steps)
    return float(np.mean(rewards)), float(np.mean(lengths))

def run_q_learning_experiment(env, params: QLParams):
    """
    Convenience wrapper to mirror your MC runner.
    Returns:
        qtable, rewards, lengths
    """
    qtable, rewards, lengths = q_learning(env, params)
    return qtable, rewards, lengths

# python
def plot_experiment_results(env, V, N, episode_returns, episode_lengths, gamma: float = 0.9, figsize=(12, 10)):
    """
    Zeichnet 4 Plots in einem Figure:
    1) Verlauf der Episodenlängen
    2) Verlauf der Returns
    3) Heatmap: V(s) mit Annotation N(s)
    4) Policy-Map: beste Aktion pro Tile als Pfeil (←, ↓, →, ↑)
    """
    import matplotlib.pyplot as plt
    import numpy as np

    desc = env.unwrapped.desc
    H, W = desc.shape

    # Raster für V und N
    V_grid = np.full((H, W), np.nan, dtype=float)
    N_grid = np.zeros((H, W), dtype=int)
    for s, v in V.items():
        r, c = divmod(int(s), W)
        V_grid[r, c] = float(v)
    for s, n in N.items():
        r, c = divmod(int(s), W)
        N_grid[r, c] = int(n)

    mask_hole = desc == b'H'
    mask_goal = desc == b'G'

    # Goal sichtbar machen (höherer Wert), Löcher als NaN
    V_grid[mask_hole] = np.nan
    if np.any(~np.isnan(V_grid)):
        V_grid[mask_goal] = np.nanmax(V_grid) + 1.0
    else:
        V_grid[mask_goal] = 1.0

    # Prepare figure
    fig, axes = plt.subplots(2, 2, figsize=figsize)
    ax1, ax2, ax3, ax4 = axes.flatten()

    # 1) Episodenlängenverlauf
    ax1.plot(np.arange(1, len(episode_lengths) + 1), episode_lengths, color="tab:blue", alpha=0.8)
    ax1.set_title("Episode Länge")
    ax1.set_xlabel("Episode")
    ax1.set_ylabel("Länge")

    # 2) Returns Verlauf
    ax2.plot(np.arange(1, len(episode_returns) + 1), episode_returns, color="tab:green", alpha=0.8)
    ax2.set_title("Episode Return")
    ax2.set_xlabel("Episode")
    ax2.set_ylabel("Return")

    # 3) Heatmap V(s) mit N Annotation
    # sichere vmin/vmax
    finite = V_grid[~np.isnan(V_grid)]
    if finite.size > 0:
        vmin = float(np.nanmin(finite))
        vmax = float(np.nanmax(finite))
    else:
        vmin, vmax = 0.0, 1.0

    im = ax3.imshow(V_grid, origin="upper", cmap="viridis", vmin=vmin, vmax=vmax)
    fig.colorbar(im, ax=ax3, fraction=0.046, pad=0.04, label="V(s)")
    ax3.set_title("Value Heatmap (annotiert mit V / N)")
    ax3.set_xticks(np.arange(W)); ax3.set_yticks(np.arange(H))
    ax3.set_aspect("equal")

    for r in range(H):
        for c in range(W):
            if mask_hole[r, c]:
                ax3.text(c, r, "H", ha="center", va="center", color="white", weight="bold")
            elif mask_goal[r, c]:
                ax3.text(c, r, "G", ha="center", va="center", color="black", weight="bold")
            else:
                v = V_grid[r, c]
                n = N_grid[r, c]
                if np.isnan(v):
                    txt = f"N={n}"
                else:
                    txt = f"{v:.2f}\nN={n}"
                ax3.text(c, r, txt, ha="center", va="center", fontsize=8, color="white" if not np.isnan(v) and v < (vmin+vmax)/2 else "black")

    # 4) Policy-Map (aus V) mit Pfeilen
    action_symbols = {0: "←", 1: "↓", 2: "→", 3: "↑"}
    policy_grid = np.full((H, W), "", dtype=object)
    for s in range(H * W):
        r, c = divmod(s, W)
        if mask_hole[r, c]:
            policy_grid[r, c] = "H";
            continue
        if mask_goal[r, c]:
            policy_grid[r, c] = "G";
            continue
        if mask_goal[r, c]:
            policy_grid[r, c] = "S";
            continue
        if mask_goal[r, c]:
            policy_grid[r, c] = "C";
            continue
        a = _best_action_from_V(env, V, s, gamma)
        policy_grid[r, c] = action_symbols[a]

    # Darstellung der Policy
    canvas = np.zeros((H, W))
    ax4.imshow(canvas, cmap="Greys", origin="upper")
    ax4.set_title("Greedy Policy aus V")
    ax4.set_xticks(np.arange(W)); ax4.set_yticks(np.arange(H))
    ax4.set_aspect("equal")
    for r in range(H):
        for c in range(W):
            ax4.text(c, r, policy_grid[r, c], ha="center", va="center", fontsize=18, weight="bold")

    plt.tight_layout()
    plt.show()

    print(episode_lengths)

def _best_action_from_V(env, V, s, gamma):
    P = env.unwrapped.P
    desc = env.unwrapped.desc
    ncol = env.unwrapped.ncol

    q_vals = np.zeros(env.action_space.n, dtype=float)
    for a in range(env.action_space.n):
        q = 0.0
        for prob, s_next, _, done in P[int(s)][a]:
            r = shaped_reward(int(s), int(s_next), desc, ncol)  # identisch zum Wrapper
            v_next = 0.0 if done else gamma * V.get(int(s_next), 0.0)
            q += prob * (r + v_next)
        q_vals[a] = q

    # Gleichstände fair brechen statt Default-Bias auf Aktion 0
    best = np.flatnonzero(q_vals == q_vals.max())
    return int(np.random.default_rng(0).choice(best))  # oder deterministisch: best[-1]

if __name__ == "__main__":
    """
    env_a_random_small = make_env(is_slippery=False, map_size=5, proba_frozen=0.85, seed=42)
    V_a, N_a, returns_a, lengths_a = run_mc_experiment(
        env_a_random_small,
        episodes=10000,
        alpha=0.1,
        gamma=0.9,
        first_visit=True,
        greedy=False,
        max_steps=200,
    )
    plot_experiment_results(env_a_random_small, V_a, N_a, returns_a, lengths_a, gamma=0.9)

    env_a_random_big = make_env(is_slippery=False, map_size=11, proba_frozen=0.85, seed=42)
    V_b, N_b, returns_b, lengths_b = run_mc_experiment(
        env_a_random_big,
        episodes=30000,
        alpha=0.1,
        gamma=0.9,
        first_visit=True,
        greedy=False,
        max_steps=200,
    )
    plot_experiment_results(env_a_random_big, V_b, N_b, returns_b, lengths_b, gamma=0.9)

    env_b_greedy_small = make_env(is_slippery=False, map_size=5, proba_frozen=0.85, seed=42)
    V, N, returns, lengths = run_mc_experiment(
        env_b_greedy_small,
        episodes=10000,
        alpha=0.1,
        gamma=0.9,
        epsilon=0.9,
        epsilon_decay=0.99,
        first_visit=True,
        greedy=True,
        max_steps=200,
    )
    plot_experiment_results(env_b_greedy_small, V, N, returns, lengths, gamma=0.9)

    env_b_greedy_big = make_env(is_slippery=False, map_size=11, proba_frozen=0.85, seed=42)
    V, N, returns, lengths = run_mc_experiment(
        env_b_greedy_big,
        episodes=30000,
        alpha=0.1,
        gamma=0.9,
        epsilon=1.0,
        epsilon_decay=0.999,
        first_visit=True,
        greedy=True,
        max_steps=200,
    )
    plot_experiment_results(env_b_greedy_big, V, N, returns, lengths, gamma=0.9)
    """
    env_coin = make_env(is_slippery=False, map_size=22, proba_frozen=0.85, proba_coin=0.2, seed=42)
    V_coin, N_coin, returns_coin, lengths_coin = run_mc_experiment(
        env_coin,
        episodes=30000,
        alpha=0.1,
        gamma=0.9,
        epsilon=1.0,
        epsilon_decay=0.9995,
        first_visit=True,
        greedy=True,
        max_steps=500,
    )
    plot_experiment_results(env_coin, V_coin, N_coin, returns_coin, lengths_coin, gamma=0.9)<|MERGE_RESOLUTION|>--- conflicted
+++ resolved
@@ -7,12 +7,11 @@
 
 class RewardShapingWrapper(Wrapper):
     """
-    Wrapper für FrozenLake mit Coin-Pickup:
-    - Coin (C): +coin_reward und das Tile wird zu b'S' (einmalig)
-    - Loch (H): -10
-    - Goal (G): +10
+    Wrapper für FrozenLake:
+    - Agent fällt in Loch: -10
     - normaler Schritt: -0.01
-    - Wand (kein Positionswechsel): -1
+    - läuft in Wand (kein Positionswechsel): -1
+    - erreicht Goal: +10
     """
     def __init__(self, env):
         super().__init__(env)
@@ -36,12 +35,6 @@
             r_new = -10.0
         elif cell == b'G':
             r_new = 10.0
-        elif cell == b'C':
-            # Coin aufsammeln: Reward geben und Tile permanent in ein normales Start/Feld umwandeln
-            r_new = 1.0
-            # setze das Tile so, dass Coin nicht erneut eingesammelt wird
-            # (desc ist numpy array dtype='c', Zuweisung als bytes)
-            self.env.unwrapped.desc[row, col] = b'S'
         else:
             # Wand: kein Positionswechsel gegenüber prev_s
             if prev_s is not None and int(s_next) == int(prev_s):
@@ -49,22 +42,13 @@
 
         return int(s_next), r_new, terminated, truncated, info
 
-<<<<<<< HEAD
-def make_env(is_slippery: bool = False, map_size: int = 5, proba_frozen: float = 0.9, proba_coin=0.0, seed: int = 0):
-=======
 def make_env(is_slippery: bool = False, map_size: int = 5, proba_frozen: float = 0.9, seed: int = 0, render_mode=None):
->>>>>>> e966fa96
     """Hilfsfunktion: erzeugt FrozenLake und wickelt ihn mit RewardShapingWrapper."""
     base_env = gym.make(
         "FrozenLake-v1",
         is_slippery=is_slippery,
-<<<<<<< HEAD
-        render_mode=None,
-        desc=generate_random_map(size=map_size, p=proba_frozen, proba_coin=proba_coin, seed=seed),
-=======
         render_mode=render_mode,
         desc=generate_random_map(size=map_size, p=proba_frozen, seed=seed),
->>>>>>> e966fa96
     )
     return RewardShapingWrapper(base_env)
 
@@ -106,8 +90,6 @@
         return -10.0
     if cell == b'G':  # Goal
         return 10.0
-    if cell == b'C':  # Coin
-        return 1
     # Wand?
     return -1.0 if int(s_next) == int(prev_s) else -0.01
 
@@ -429,12 +411,6 @@
         if mask_goal[r, c]:
             policy_grid[r, c] = "G";
             continue
-        if mask_goal[r, c]:
-            policy_grid[r, c] = "S";
-            continue
-        if mask_goal[r, c]:
-            policy_grid[r, c] = "C";
-            continue
         a = _best_action_from_V(env, V, s, gamma)
         policy_grid[r, c] = action_symbols[a]
 
@@ -451,8 +427,6 @@
     plt.tight_layout()
     plt.show()
 
-    print(episode_lengths)
-
 def _best_action_from_V(env, V, s, gamma):
     P = env.unwrapped.P
     desc = env.unwrapped.desc
@@ -472,7 +446,7 @@
     return int(np.random.default_rng(0).choice(best))  # oder deterministisch: best[-1]
 
 if __name__ == "__main__":
-    """
+
     env_a_random_small = make_env(is_slippery=False, map_size=5, proba_frozen=0.85, seed=42)
     V_a, N_a, returns_a, lengths_a = run_mc_experiment(
         env_a_random_small,
@@ -523,18 +497,4 @@
         greedy=True,
         max_steps=200,
     )
-    plot_experiment_results(env_b_greedy_big, V, N, returns, lengths, gamma=0.9)
-    """
-    env_coin = make_env(is_slippery=False, map_size=22, proba_frozen=0.85, proba_coin=0.2, seed=42)
-    V_coin, N_coin, returns_coin, lengths_coin = run_mc_experiment(
-        env_coin,
-        episodes=30000,
-        alpha=0.1,
-        gamma=0.9,
-        epsilon=1.0,
-        epsilon_decay=0.9995,
-        first_visit=True,
-        greedy=True,
-        max_steps=500,
-    )
-    plot_experiment_results(env_coin, V_coin, N_coin, returns_coin, lengths_coin, gamma=0.9)+    plot_experiment_results(env_b_greedy_big, V, N, returns, lengths, gamma=0.9)